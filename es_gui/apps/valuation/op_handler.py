--- conflicted
+++ resolved
@@ -83,11 +83,8 @@
                     op.price_electricity = daLMP
                     op.price_regulation = RegCCP
                     op.price_reg_service = RegPCP
-<<<<<<< HEAD
-=======
                     op.mileage_mult = miMULT
                 ########################################################################################################
->>>>>>> 8a06f17f
                 elif iso == 'NYISO':
                     lbmp_da, rcap_da = dms.get_nyiso_data(year, month, node_id)
 
