--- conflicted
+++ resolved
@@ -16,11 +16,7 @@
     'scripts': [],
     'include_package_data': True,
     'install_requires' : ['numpy', 'scipy', 'pandas>=0.23.4',
-<<<<<<< HEAD
-                          'pyomo<=5.6.4', 'matplotlib',
-=======
                           'pyomo<=5.4.3', 'matplotlib',
->>>>>>> 51939bf6
                           'kivy>=1.10.1', 'kivy-garden',
                           'xlrd', 'six',
                           'jinja2',
